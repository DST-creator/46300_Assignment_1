--- conflicted
+++ resolved
@@ -15,9 +15,6 @@
 import matplotlib.pyplot as plt
 from mpl_toolkits import mplot3d
 
-
-#Testing imports
-from time import perf_counter
 
 #Testing imports
 from time import perf_counter
@@ -182,19 +179,12 @@
         #Check inputs
         # Check if the dimensions of the input values match (must be either 
         # scalar values or array-like of equal shape)
-<<<<<<< HEAD
-        r, tsr, theta_p, a_0, a_p_0 = self.check_dims (r, tsr, theta_p, a_0, a_p_0)
-        
-        #Check input for method
-        if not type(gaulert_method) == str or gaulert_method not in ['classic', "Madsen"]:
-=======
         r, tsr, theta_p, a_0, a_p_0 = self.check_dims (r, tsr, theta_p, 
                                                        a_0, a_p_0)
 
         #Check input for method
         if not type(gaulert_method) == str \
             or gaulert_method not in ['classic', "Madsen"]:
->>>>>>> 758729c5
             raise ValueError("Method must be either 'Gaulert' or 'Madsen'")
         
         #Check whether some of the values are in the last 2% of the rotor
@@ -219,11 +209,7 @@
         #Interpolate thickness and chord length and beta
         c = np.interp(r, self.bld_df.r, self.bld_df.c)
         tcr = np.interp(r, self.bld_df.r, self.bld_df.tcr)/100
-<<<<<<< HEAD
-        beta = np.interp(r, self.bld_df.r, self.bld_df.beta)
-=======
         beta = np.deg2rad(np.interp(r, self.bld_df.r, self.bld_df.beta))
->>>>>>> 758729c5
         
         #Calculate the angle of attack
         phi = self.arctan_phi (a=a_0, a_p=a_p_0, r=r, tsr=tsr)
@@ -233,11 +219,7 @@
 
         #Determine lift and drag coefficients
         C_l, C_d = self.interp_coeffs (aoa=np.rad2deg(aoa), tcr=tcr)
-<<<<<<< HEAD
-
-=======
-        
->>>>>>> 758729c5
+        
         #calculate normal and tangential force factors
         C_n = C_l*np.cos(phi) + C_d*np.sin(phi)
         C_t = C_l*np.sin(phi) - C_d*np.cos(phi)
@@ -257,31 +239,18 @@
         if gaulert_method == "classic":
             # Temporary axial induction factor
             if a_0 <.33:
-<<<<<<< HEAD
-                a = C_T * np.divide (1,
-                                     4*F*(1-a_0))
-=======
                 a = np.divide (dC_T,
                                4*F*(1-a_0))
->>>>>>> 758729c5
                 
                 # Full formula in one line (C_T inserted)
                 # a_tmp = (sigma*C_n)/(4*F*np.power(np.sin(phi),2)) * (1-a_0)
             else:
-<<<<<<< HEAD
-                a = C_T * np.divide (1,
-                                     4*F*(1-.25 * (5-3*a_0) * a_0))
-=======
                 a = np.divide (dC_T,
                                4*F*(1-.25 * (5-3*a_0) * a_0))
->>>>>>> 758729c5
             
             # Temporary tangential induction factor
             a_p = (1+a_p_0) * np.divide(sigma*C_t,
                                         4*F*np.sin(phi)*np.cos(phi)) 
-<<<<<<< HEAD
-         
-=======
             
             #Append the radii which were >=.98*R (for these, p_T and p_N should be 
             #zero)
@@ -293,27 +262,11 @@
             a = self.relax_parameter(x_tmp=a, x_0=a_0, f=.1)
             a_p = self.relax_parameter(x_tmp=a_p, x_0=a_p_0, f=.1)
             
->>>>>>> 758729c5
         else:
             a = .246*dC_T + .0586*np.power(dC_T,2) + .0883*np.power(dC_T,3)
             
             #Tangential induction factor without corrections (Eq. 6.36):
             a_p = 1 / (np.divide(4*F*np.sin(phi)*np.cos(phi), sigma*C_t) 
-<<<<<<< HEAD
-                       - 1)   
-        
-        #Append the radii which were >=.98*R (for these, p_T and p_N should be 
-        #zero)
-        if not np.isscalar(r):
-            a = np.append (a, np.zeros(r_end.shape))
-            a_p = np.append (a_p, np.zeros(r_end.shape))
-            F = np.append (F, np.zeros(r_end.shape))
-        
-        a = self.relax_parameter(x_tmp=a, x_0=a_0, f=f)
-        a_p = self.relax_parameter(x_tmp=a_p, x_0=a_p_0, f=f)
-        
-        if not np.isscalar(r):
-=======
                        - 1) 
             
             #Append the radii which were >=.98*R (for these, p_T and p_N should be 
@@ -328,20 +281,14 @@
             if any([np.any(a<0 * a>=1), np.any(a_p<0)]):
                 print("Invalid a or a_p")
             
->>>>>>> 758729c5
             a[a<0] = 0
             a[a>=1] = .99999
             a_p[a_p<0] = 0
         else:
-<<<<<<< HEAD
-            if a<0: a=0
-            elif a>=1: a =.99
-=======
             if a<0: 
                 a=0
             elif a>=1: 
                 a =.99
->>>>>>> 758729c5
             
             if a_p<0:
                 a_p = 0
@@ -362,10 +309,6 @@
                 Tip speed ratio of the turbine 
             theta_p (scalar numerical value or array-like):
                 Pitch angle of the blades [rad]
-<<<<<<< HEAD
-                NOTE: Value is assumed to be specified in degrees
-=======
->>>>>>> 758729c5
             a_0 (scalar numerical value or array-like):
                 Start value for the axial induction factor a (default: 0)
             a_p_0  (scalar numerical value or array-like):
@@ -396,35 +339,16 @@
                 Number of iteration
             
         """
-<<<<<<< HEAD
-        
-        a, a_p, F = self.calc_ind_factors(r=r, tsr=tsr, theta_p=theta_p, 
-                                          a_0=a_0, a_p_0=a_p_0, 
-                                          gaulert_method=gaulert_method)
-        n = 0
-=======
         a, a_p, F = self.calc_ind_factors(r=r, tsr=tsr, theta_p=theta_p, 
                                           a_0=a_0, a_p_0=a_p_0, 
                                           gaulert_method=gaulert_method)
         n = 1
->>>>>>> 758729c5
         
         while (abs(a-a_0)>epsilon) or (abs(a_p-a_p_0)>epsilon): 
             if n>=1000:
                 print(f"Maximum iteration number reached before convergence")
                 break
             a_0, a_p_0 = a, a_p
-<<<<<<< HEAD
-            a_tmp, a_p_tmp, F = self.calc_ind_factors(r=r, tsr = tsr, 
-                                                      theta_p=theta_p, 
-                                                      a_0=a_0, a_p_0=a_p_0, 
-                                                      gaulert_method =
-                                                      gaulert_method)
-
-            n +=1
-        
-        # if n<=1000:
-=======
             a, a_p, F = self.calc_ind_factors(r=r, tsr = tsr, 
                                               theta_p=theta_p, 
                                               a_0=a_0, a_p_0=a_p_0, 
@@ -434,7 +358,6 @@
             n +=1
         
         # if n<=500:
->>>>>>> 758729c5
         #     print(f"Calculation stopped after {n} iteration")
         
         conv_res = (abs(a-a_0), abs(a_p-a_p_0))
@@ -576,38 +499,6 @@
         
         return p_T
     
-<<<<<<< HEAD
-    def integ_dCp_numerical (self, tsr, theta_p, 
-                             r_min = .1, r_max = -1, dr = .1, 
-                             gaulert_method = "classic"):
-        #Prepare inputs
-        if r_min< 0 or r_min>self.R:
-            raise ValueError("Lower bound must be within [0,R]")
-        
-        if r_max == -1:
-            r_max = self.R
-        elif r_min>r_max:
-            raise ValueError("Upper bound must be higher than lower bound")
-        elif r_max>self.R:
-            raise ValueError("Upper bound must be within [0,R]")
-            
-        if dr< 0:
-            raise ValueError("Step width must be positive")
-        elif dr>r_max-r_min:
-            raise ValueError("Step width must be smaller than interval of"
-                             + "r_min and r_max")
-        
-        r_range = np.arange(r_min, r_max, dr)
-        
-        a_arr = a_p_arr = np.array(np.zeros(len(r_range)))
-        
-        for i,r in enumerate(r_range):
-            a_arr[i], a_p_arr[i], _, _, _ = self.converge_BEM(r=r, 
-                                                              tsr=tsr, 
-                                                              theta_p=theta_p,
-                                                              gaulert_method =
-                                                              gaulert_method)
-=======
     def integ_dCp_numerical (self, tsr, theta_p, r_range, 
                              r_range_type = "values", 
                              gaulert_method = "classic"):
@@ -634,7 +525,6 @@
             
             a_arr[i] = a_i.item()
             a_p_arr[i] = a_p_i.item()
->>>>>>> 758729c5
         
         dc_p = self.dC_p (r=r_range, tsr=tsr, 
                           a=a_arr, a_p=a_p_arr, theta_p=theta_p)
@@ -783,20 +673,6 @@
         
         return M_num, p_T, a_arr, a_p_arr
     
-<<<<<<< HEAD
-    def inv_c_p_anal (self, x, r_min=0, r_max=-1, dr=.5, 
-                      gaulert_method = "classic", 
-                      solver = "num"):
-        if r_min< 0 or r_min>self.R:
-            raise ValueError("Lower bound must be within [0,R]")
-        
-        if r_max == -1:
-            r_max = self.R
-        elif r_min>r_max:
-            raise ValueError("Upper bound must be higher than lower bound")
-        elif r_max>self.R:
-            raise ValueError("Upper bound must be within [0,R]")
-=======
     def inv_c_p (self, x, r_range, r_range_type="values", 
                       gaulert_method = "classic", 
                       solver = "num"):
@@ -817,17 +693,12 @@
         else:
             raise ValueError("Invalid value for r_range_type. Must be 'bounds'"
                              " or 'values'")
->>>>>>> 758729c5
         
         tsr, theta_p = x
         
         if solver == "num":
-<<<<<<< HEAD
-            c_p, _,_,_ = self.integ_dCp_numerical(tsr, theta_p, r_min, r_max, dr)
-=======
             c_p, _,_,_ = self.integ_dCp_numerical(tsr, theta_p, r_range, 
                                                   r_range_type ="values")
->>>>>>> 758729c5
         elif solver == "anal":
             c_p, _ = self.integ_dCp_analytical(tsr, theta_p, r_min, r_max)
         else:
@@ -845,12 +716,8 @@
             return inv_c_p
     
     def calc_cp (self, tsr_range, theta_p_range, 
-<<<<<<< HEAD
-                      r_min = .1, r_max = -1, dr = .1):
-=======
                       r_range, r_range_type="values",
                       multiprocessing = True):
->>>>>>> 758729c5
         """Optimization of the tip speed ratio and pitch angle for the 
         maximization of the power coefficient.
         
@@ -880,30 +747,6 @@
         tsr_range = np.array(tsr_range)
         theta_p_range = np.array(theta_p_range)
         
-<<<<<<< HEAD
-        #Check inputs
-        if r_min< 0 or r_min>self.R:
-            raise ValueError("Lower bound must be within [0,R]")
-        
-        if r_max == -1:
-            r_max = self.R
-        elif r_min>r_max:
-            raise ValueError("Upper bound must be higher than lower bound")
-        elif r_max>self.R:
-            raise ValueError("Upper bound must be within [0,R]")
-            
-        if dr < 0:
-            raise ValueError("Step width must be positive")
-        elif dr>r_max-r_min:
-            raise ValueError("Step width must be smaller than interval of"
-                             + "r_min and r_max")
-            
-        r_range = np.arange(r_min, r_max, dr)
-        tsr_range = np.array(tsr_range)
-        theta_p_range = np.array(theta_p_range)
-        
-=======
->>>>>>> 758729c5
         #Prepare dataset for the values
         ds_bem = xr.Dataset(
             {},
@@ -932,75 +775,6 @@
                                  np.empty(ds_cp_shape))
         ds_cp["cp_num"] = (list(ds_cp.coords.keys()), 
                                 np.empty(ds_cp_shape))
-<<<<<<< HEAD
-        
-# =============================================================================
-#         #Plot power coefficent curve
-#         fig, ax = plt.subplots(figsize=(16, 10))
-#         ax.plot(r_range, p_T)
-#         ax.grid()
-#         plt.savefig(fname="integ.svg",
-#                     bbox_inches = "tight")
-# =============================================================================
- 
-        #Multiprocessing with executor.map
-        with concurrent.futures.ProcessPoolExecutor() as executor:
-            theta_p_comb, tsr_comb = np.meshgrid(theta_p_range, tsr_range)
-            theta_p_comb = theta_p_comb.flatten()
-            tsr_comb = tsr_comb.flatten()
-            
-            comb_len = len(tsr_comb)
-            
-            # integrator_anal = list(executor.map(self.integ_dCp_analytical,
-            #                             tsr_comb,
-            #                             theta_p_comb,
-            #                             [r_min]*comb_len,
-            #                             [r_max]*comb_len))
-            integrator_num = list(executor.map(self.integ_dCp_numerical,
-                                        tsr_comb,
-                                        theta_p_comb,
-                                        [r_min]*comb_len,
-                                        [r_max]*comb_len,
-                                        [dr]*comb_len))
-            
-            for i in range(comb_len):
-
-                ds_cp["cp_num"].loc[dict(tsr=tsr_comb[i],
-                                       theta_p=theta_p_comb[i])
-                                  ] = integrator_num[i][0]
-                ds_bem["a"].loc[dict(r = r_range, 
-                                     tsr=tsr_comb[i],
-                                     theta_p=theta_p_comb[i])
-                                ] = integrator_num[i][2]
-                ds_bem["a_p"].loc[dict(r = r_range, 
-                                     tsr=tsr_comb[i],
-                                     theta_p=theta_p_comb[i])
-                                ] = integrator_num[i][3]
-                
-                # ds_cp["cp_anal"].loc[dict(tsr=tsr_comb[i],
-                #                         theta_p=theta_p_comb[i])
-                #                    ] = integrator_anal[i][0]
-          
-# =============================================================================
-#         #No Multiprocessing, just Iterating
-#         for tsr in tsr_range:
-#             for theta_p in theta_p_range:
-#                 cp_anal, cp_abserr = self.integ_dCp_analytical (tsr, theta_p, 
-#                                                             r_min=r_min, 
-#                                                             r_max=r_max)
-#                 cp_num, dc_p, a, a_p = self.integ_dCp_numerical (tsr, theta_p,
-#                                                              r_min = r_min, 
-#                                                              r_max = r_max, 
-#                                                              dr = dr)
-#                 
-#                 #Save results to dataframe
-#                 ds_bem["a"].loc[dict(tsr=tsr,theta_p=theta_p)] = a
-#                 ds_bem["a_p"].loc[dict(tsr=tsr,theta_p=theta_p)] = a_p
-#                
-#                 ds_cp["cp_anal"].loc[dict(tsr=tsr,theta_p=theta_p)] = cp_anal
-#                 ds_cp["cp_num"].loc[dict(tsr=tsr,theta_p=theta_p)] = cp_num
-# =============================================================================
-=======
         if multiprocessing:
             #Multiprocessing with executor.map
             with concurrent.futures.ProcessPoolExecutor() as executor:
@@ -1054,24 +828,10 @@
                    
                     # ds_cp["cp_anal"].loc[dict(tsr=tsr,theta_p=theta_p)] = cp_anal
                     ds_cp["cp_num"].loc[dict(tsr=tsr,theta_p=theta_p)] = cp_num
->>>>>>> 758729c5
         
         return ds_cp, ds_bem
         
     def optimize_C_p (self, tsr_bounds, theta_p_bounds, 
-<<<<<<< HEAD
-                      r_min=0, r_max=-1, dr=.5):
-        #Check inputs
-        if r_min< 0 or r_min>self.R:
-            raise ValueError("Lower bound must be within [0,R]")
-        
-        if r_max == -1:
-            r_max = self.R
-        elif r_min>r_max:
-            raise ValueError("Upper bound must be higher than lower bound")
-        elif r_max>self.R:
-            raise ValueError("Upper bound must be within [0,R]")
-=======
                       r_range, r_range_type="bounds"):
         #Prepare inputs
         if r_range_type == "bounds":
@@ -1085,7 +845,6 @@
             raise ValueError("Invalid value for r_range_type. Must be 'bounds'"
                              " or 'values'")
             
->>>>>>> 758729c5
        
         if np.isscalar(tsr_bounds) or not len(tsr_bounds)==2:
             raise TypeError("Bounds for tip speed ratio must be an array-like "
@@ -1096,17 +855,11 @@
                             + "object with two elements for the lower and upper"
                             + " bound respectively")
         
-<<<<<<< HEAD
-        res = scipy.optimize.minimize(self.inv_c_p_anal, 
-                                      x0 = (tsr_bounds[0], theta_p_bounds[0]), 
-                                      args = (r_min, r_max, dr,
-=======
         
         
         res = scipy.optimize.minimize(self.inv_c_p, 
                                       x0 = (tsr_bounds[0], theta_p_bounds[0]), 
                                       args = (r_range, "values",
->>>>>>> 758729c5
                                               "classic", 
                                               "num"),
                                       bounds = [tsr_bounds, theta_p_bounds])
@@ -1123,12 +876,6 @@
                            v_out = 25,
                            rho = 1.225)
     
-<<<<<<< HEAD
-    # a, a_p, F = BEM_calculator.calc_ind_factors( r=[2,4,6], tsr=5, theta_p = np.pi, 
-    #                      a_0 = 0, a_p_0 = 0,
-    #                      gaulert_method = "classic")
-	
-=======
 
 
     # a, a_p, F, conv_res, n = BEM_calculator.converge_BEM(r=24.5, 
@@ -1141,7 +888,6 @@
     #                                         gaulert_method = "classic")
     
     
->>>>>>> 758729c5
     # r = 24.5
     # a, a_p, F, res, n = BEM_calculator.converge_BEM(r=r, theta_p=-3,  f = .1, 
     #                                                 gaulert_method = "classic")
@@ -1149,22 +895,6 @@
     #                                              a=a, a_p=a_p)
     
     
-<<<<<<< HEAD
-    tsr = np.arange(5,11)
-    theta_p=np.deg2rad(np.arange(-3,4))
-    start = perf_counter()
-    ds_cp, ds_bem = BEM_calculator.calc_cp (tsr_range=tsr, theta_p_range=theta_p, r_min = 1)
-    end = perf_counter()
-    print (f"Calculation took {end-start} s")
-    
-    #Plot power coefficent curve
-    fig, ax = plt.subplots(figsize=(16, 10))
-    ax.plot(ds_cp.coords["tsr"].values, 
-            ds_cp["cp_num"].sel(theta_p=theta_p[0]).values) 
-    ax.grid()
-    plt.savefig(fname="integ.svg",
-                bbox_inches = "tight")
-=======
     # tsr = np.arange(5,11)
     # theta_p=np.deg2rad(np.arange(-3,4))
     # start = perf_counter()
@@ -1214,11 +944,7 @@
     ax.plot_surface(X, Y, Z)
     ax.set_title('C_p over lambda and theta_p')
     plt.savefig(fname="test.svg")
->>>>>>> 758729c5
-    
-    
-    # opt_params = BEM_calculator.optimize_C_p (tsr_bounds= [5,10], 
-    #                                           theta_p_bounds=np.deg2rad([-3,4]), 
-    #                                           r_min=2, r_max=R-2)
+    
+    
     
     