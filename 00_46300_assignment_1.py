#%% Module imports
#General imports
import scipy
import numpy as np
import pandas as pd
import xarray as xr
import math

#Concurrency imports
import ctypes
import concurrent.futures
from multiprocessing import Array as mpArray
from multiprocessing import Value as mpValue

#Optimization code imports
from intersect import intersection
from scipy import optimize

#Plotting imports
import matplotlib as mpl
import matplotlib.pyplot as plt
from mpl_toolkits import mplot3d
from mpl_toolkits.mplot3d import Axes3D

#Testing imports
from time import perf_counter

#Custom modules
from _01_utils.utils_46300_assignment_1 import Utils_BEM

#Other imports
import warnings

#%%Global plot settings

#Figure size:
mpl.rcParams['figure.figsize'] = (16, 8)  

#Lines and markers
mpl.rcParams['lines.linewidth'] = 1.2
mpl.rcParams['lines.markersize'] = 10
mpl.rcParams['scatter.marker'] = "+"
mpl.rcParams['lines.color'] = "k"
mpl.rcParams['axes.prop_cycle'] = mpl.cycler('color', ['k', 'k', 'k', 'k'])
# Cycle through linestyles with color black instead of different colors
# mpl.rcParams['axes.prop_cycle'] = mpl.cycler('color', ['k', 'k', 'k', 'k'])\
#                                 + mpl.cycler('linestyle', ['-', '--', '-.', ':'])

#Text sizes
mpl.rcParams['font.size'] = 25
mpl.rcParams['xtick.labelsize'] = 20
mpl.rcParams['ytick.labelsize'] = 20
mpl.rcParams['axes.labelsize'] = 25
mpl.rcParams['axes.titlesize'] = 30
mpl.rcParams['legend.fontsize'] = 20

#Padding
mpl.rcParams['figure.subplot.top'] = .94    #Distance between suptitle and subplots
mpl.rcParams['xtick.major.pad'] = 5         
mpl.rcParams['ytick.major.pad'] = 5
mpl.rcParams['axes.labelpad'] = 20

#Latex font
mpl.rcParams['text.usetex'] = True          #Use standard latex font
mpl.rcParams['font.family'] = 'serif'  # LaTeX default font family
mpl.rcParams["pgf.texsystem"] = "pdflatex"  # Use pdflatex for generating PDFs
mpl.rcParams["pgf.rcfonts"] = False  # Ignore Matplotlib's default font settings
mpl.rcParams['text.latex.preamble'] = "\n".join([r'\usepackage{amsmath}',  # Optional, for math symbols
                                                 r'\usepackage{siunitx}'])
mpl.rcParams.update({"pgf.preamble": "\n".join([ # plots will use this preamble
        r"\usepackage[utf8]{inputenc}",
        r"\usepackage[T1]{fontenc}",
        r"\usepackage{amsmath}",
        r"\usepackage[detect-all,locale=DE]{siunitx}",
        ])})

#Export
mpl.rcParams['savefig.bbox'] = "tight"

#%% BEM Calculator
class BEM (Utils_BEM):
    def __init__(self, R = 89.17, P_rtd = 10*1e6, 
                 v_in = 4, v_out = 25, rho=1.225, B=3,
                 airfoil_files=[], bld_file="", t_airfoils = []):
        super().__init__(airfoil_files=airfoil_files, 
                         bld_file=bld_file, 
                         t_airfoils = t_airfoils)
        
        self.R = R              #[m] - Rotor radius 
        self.P_rtd = P_rtd  #[W] - Rated power
        self.rho = rho          #[kg/m^3] - Air density
        self.B = B              #[-] - Number of blades
        self.v_in = v_in        #[m/s] - cut-in velocity
        self.v_out = v_out      #[m/s] - cut-out velocity
        
    def arctan_phi (self, a, a_p, r, tsr=-1, V_0=-1, omega = 1):
        """Calculate the angle between the plane of rotation and the relative 
        velocity via formula 6.7 (cf. script)
        
        Parameters:
            a (scalar numerical value or array-like):
                Axial induction factor a.
                If -1 is used for this parameter, then the axial and tangential
                induction factors are calculated from the BEM method
            a_p (scalar numerical value or array-like):
                Tangential induction factor a'.
                If -1 is used for this parameter, then the axial and tangential
                induction factors are calculated from the BEM method
            r (scalar numerical value or array-like):
                Radii at which to calculate the values [m]
            tsr (scalar numerical value or array-like):
                Tip speed ratio of the Turbine [-]
            V_0 (scalar numerical value or array-like):
                Free stream velocity in front of the turbine [m]
                Note: if -1 is used, then the value from the class parameter is
                used
            omega (scalar numerical value or array-like):
                Rotational velocity of the turbine [rad/s]
                Note: if -1 is used, then this parameter is calculated from 
                the tip speed ratio tsr, the free stream velocit V_0 and the 
                rotor radius R
            
        Returns:
            phi (np.float or np.ndarray):
               the angle between the plane of rotation and the relative 
               velocity [rad]
        """
        
        # #Check the input values
        # a, a_p, r, tsr, V_0, omega = self.check_dims (a, a_p, r, tsr, V_0, omega)
        
        if np.any(a>=1) or np.any(a<0):
            raise ValueError("Axial induction factor must be lie within [0,1[")
        
        if np.any(a_p==-1):
            raise ValueError("Tangential induction factor must not be -1")
        
        if not np.any(tsr<=0):
            phi =  np.arctan((np.divide(1-a, 
                                        (1+a_p)*tsr) * self.R/r).astype(float))
        elif not np.any(V_0<=0) and not np.any(omega<=0):
            phi =  np.arctan(np.divide((1-a)*V_0, 
                                       (1+a_p)*omega*r).astype(float))
        else:
            raise ValueError("Invalid input parameters. Either tsr>0 or "
                             + "V_0>0 and omega>0 need to be given")
        
        return phi
    
    def calc_solidity (self, r, c=-1):
        """Calculates the solidity of a blade at a certain radius
        
        Parameters:
            r (scalar numerical value or array-like):
                Radii at which to calculate the solidity [m]
        
        Returns:
            sigma (scalar numerical value or array-like):
                Blade solidity at radius r [-]
        """
        
        if c==-1:
            c = np.interp(r, self.bld_df.r, self.bld_df.c)
        
        return (c*self.B)/(2*np.pi*r)

    def calc_ind_factors(self, r, tsr, theta_p = np.pi, 
                         a_0 = 0, a_p_0 = 0, dC_T_0 = 0, 
                         c=-1, tcr=-1, beta=-np.inf, sigma=-1,
                         f=.1, gaulert_method = "classic"):
        """Calulation of the induced velocity factors from the equations of the
        blade element momentum theory.
        The chord length c, thickness to chord ratio tcr, twist angle beta and
        solidity can optionally be provided. This holds the advantage, that 
        they don't need to be recalculated during every iteration of the BEM
        solving.
        
        Parameters:
            r (int or float):
                Radii at which to calculate the values [m]
            tsr (int or float):
                Tip speed ratio of the turbine [-]
            theta_p (int or float):
                Pitch angle of the blades [rad]
                NOTE: Value is assumed to be specified in radians
            a_0 (int or float - optional):
                Start value for the axial induction factor a [-] (default: 0)
            a_p_0  (int or float - optional):
                Start value for the tangential induction factor a' [-] 
                (default: 0)
            dC_T_0 (int or float - optional):
                Start value for infinitesimal thrust coefficient [-] (only 
                needed for Madsen method) (default: 0)
            c (int or float - optional):
                Chord length [m]. If no value is provided, is is calculated 
                from the inputs. 
            tcr (int or float - optional):
                Thickness to chord ratio [-]. If no value is provided, is is calculated 
                from the inputs. 
            beta (int or float - optional):
                Twist angle [rad]. If no value is provided, is is calculated 
                from the inputs. 
            sigma (int or float - optional):
                Solidity [-]. If no value is provided, is is calculated 
                from the inputs. 
            f (float or array-like):
                Relaxation factor (default f=.1)
            gaulert_method (str):
                Selection of the approach to use for the calculation of the 
                induction factors.
                Possible values:
                - 'classic' (default): Classic practical approximation of the 
                  Gaulert Correction for high values of a
                - 'Madsen': Empirical formula by Madsen et. al.
            
        Returns:
            a (float):
                Axial induction factor [-]
            a_p (float):
                Tangential induction factor [-]
            F (float):
                Prandtl correction factor [-]
            dC_T (float):
                Infinitesimal thrust coefficient [-]
        """
        # #Check inputs
        # # Check if the dimensions of the input values match (must be either 
        # # scalar values or array-like of equal shape)
        # r, tsr, theta_p, a_0, a_p_0 = self.check_dims (r, tsr, theta_p, 
        #                                                a_0, a_p_0)

        #Check input for method
        if not type(gaulert_method) == str \
            or gaulert_method not in ['classic', "Madsen"]:
            raise ValueError("Gaulert method must be either 'classic' or "
                             "'Madsen'")
        
        #Check whether some of the values are in the last 2% of the rotor
        # radius. If so, split the values and return a=a_p=-1 for them
        # later on. This region is known to be mathematically unstable
        if r>=.995*self.R:
            return np.zeros(4)
        
        #Interpolate thickness and chord length and beta
        if c == -1:
            c = np.interp(r, self.bld_df.r, self.bld_df.c)
        if tcr == -1:
            tcr = np.interp(r, self.bld_df.r, self.bld_df.tcr)
        if beta == -np.inf:
            beta = np.deg2rad(np.interp(r, self.bld_df.r, self.bld_df.beta))
        
        #Calculate the angle of attack
        phi =  np.arctan((np.divide(1-a_0, 
                                    (1+a_p_0)*tsr) * self.R/r).astype(float))
        theta = theta_p + beta
        
        aoa = phi-theta
        C_l, C_d = self.interp_coeffs (aoa=np.rad2deg(aoa), tcr=tcr)
        
# ######################################
        # C_l = .5
        # C_d = .01
# ######################################
        
        #calculate normal and tangential force factors
        C_n = C_l*np.cos(phi) + C_d*np.sin(phi)
        C_t = C_l*np.sin(phi) - C_d*np.cos(phi)
        
        #Calculate solidity
        if sigma == -1:
            sigma = np.divide(c*self.B, 2*np.pi*r)
        
        #Calculate Prandtl correction factor
        f_corr = self.B/2 * (self.R-r)/(r*np.sin(phi)) 
        F = 2/np.pi * np.arccos(np.exp(-f_corr))
        
        #Calculate induction factors
        #Thrust coefficient (Eq. 6.40)
        dC_T = np.divide(np.power(1-a_0, 2)*C_n*sigma,
                        np.power(np.sin(phi),2))
        
        if gaulert_method == "classic":
            # Temporary axial induction factor
            if a_0 <.33:
                a = np.divide (dC_T,
                               4*F*(1-a_0))
                
                # Full formula in one line (C_T inserted)
                # a_tmp = (sigma*C_n)/(4*F*np.power(np.sin(phi),2)) * (1-a_0)
            else:
                a = np.divide (dC_T,
                               4*F*(1-.25 * (5-3*a_0) * a_0))
            
            # Temporary tangential induction factor
            a_p = (1+a_p_0) * np.divide(sigma*C_t,
                                        4*F*np.sin(phi)*np.cos(phi)) 
            

            
            a = self.relax_parameter(x_tmp=a, x_0=a_0, f=f)
            a_p = self.relax_parameter(x_tmp=a_p, x_0=a_p_0, f=f)
            
        else:
            dC_T = np.divide(np.power(1-a_0, 2)*C_n*sigma,
                            F*np.power(np.sin(phi),2))
            
            dC_T = self.relax_parameter(x_tmp=dC_T, x_0=dC_T_0, f=f)
            
            a = .246*dC_T + .0586*np.power(dC_T,2) + .0883*np.power(dC_T,3)
            
            #Tangential induction factor without corrections (Eq. 6.36):
            a_p = 1 / (np.divide(4*F*np.sin(phi)*np.cos(phi), sigma*C_t) 
                       - 1) 
        
        return a, a_p, F, dC_T
    
    def converge_BEM(self, r, tsr, theta_p = np.pi, 
                     a_0 = 0, a_p_0 = 0, dC_T_0 = 0,
                     c=-1, tcr = -1, beta = -np.inf, sigma = -1,
                     epsilon=1e-6, f = .1, gaulert_method = "classic"):
        """Iterative solver of the equations of blade element momentum theory 
        for the induced velocity factors.
        Note: If the values do not converge within 1000 iterations, the 
        calculation is stopped
        
        Parameters:
            r (int or float):
                Radius at which to calculate the values [m]
            tsr (int or float):
                Tip speed ratio of the turbine 
            theta_p (int or float):
                Pitch angle of the blades [rad]
            a_0 (scalar numerical value or array-like):
                Start value for the axial induction factor a (default: 0)
            a_p_0  (scalar numerical value or array-like):
                Start value for the tangential induction factor a' (default: 0)
            dC_T_0 (scalar numerical value or array-like):
                Start value for dC_T (only needed for Madsen method) (default: 0)
            c (int or float - optional):
                Chord length [m]. If no value is provided, is is calculated 
                from the inputs. 
            tcr (int or float - optional):
                Thickness to chord ratio [-]. If no value is provided, is is calculated 
                from the inputs. 
            beta (int or float - optional):
                Twist angle [rad]. If no value is provided, is is calculated 
                from the inputs. 
            sigma (int or float - optional):
                Solidity [-]. If no value is provided, is is calculated 
                from the inputs. 
            epsilon (float):
                Maximum error tolerance between consecutive iteration 
                (default = 1e-5)
            f (float or array-like):
                Relaxation factor (default f=.1)
            gaulert_method (str):
                Selection of the approach to use for the calculation of the 
                induction factors.
                Possible values:
                - 'classic' (default): Classic practical approximation of the 
                  Gaulert Correction for high values of a
                - 'Madsen': Empirical formula by Madsen et. al.
            
        Returns:
            a (float):
                Axial induction factor
            a_p (float):
                Tangential induction factor
            F (float):
                Prandtl correction factor
            conv_res (float):
                Residual deviation for a and a_p from the last iteration
            n (float):
                Number of iteration
            
        """
        if not np.isscalar(c):
            raise TypeError("Input for c must be scalar")
        elif c == -1:
            c = np.interp(r, self.bld_df.r, self.bld_df.c)
        if not np.isscalar(tcr):
            raise TypeError("Input for tcr must be scalar")
        elif tcr == -1:
            tcr = np.interp(r, self.bld_df.r, self.bld_df.tcr)
        if not np.isscalar(beta):
            raise TypeError("Input for beta must be scalar")
        elif beta == -np.inf:
            beta = np.deg2rad(np.interp(r, self.bld_df.r, self.bld_df.beta))
        if not np.isscalar(sigma):
            raise TypeError("Input for sigma must be scalar")
        elif sigma == -1:
            sigma = np.divide(c*self.B, 2*np.pi*r)
        
########################################################################################
        # tcr = 100    
        # c=1.5
        # beta = np.deg2rad(2)
        # sigma = np.divide(c*self.B, 2*np.pi*r)
########################################################################################
        
        
        
        a, a_p, F, dC_T_0 = self.calc_ind_factors(r=r, tsr=tsr, theta_p=theta_p, 
                                          a_0=a_0, a_p_0=a_p_0, dC_T_0=dC_T_0, 
                                          c=c, tcr = tcr, beta=beta, sigma=sigma,
                                          gaulert_method=gaulert_method)
        n = 1
        
        while (abs(a-a_0)>epsilon) or (abs(a_p-a_p_0)>epsilon): 
            if n>=1000:
                print(f"Maximum iteration number reached before convergence")
                break
            a_0, a_p_0 = a, a_p
            
            #Check validity of a & a_p
            if a_0<0: 
                a_0_corr=0.0
                # print(f"Warning: a<0for r = {r}")
            elif a_0>=1: 
                a_0_corr = .99
                # print(f"Warning: a>1 for r = {r}")
            else:
                a_0_corr = a_0
            
            if a_p==-1:
                a_p_0_corr = -.9999999
                # print(f"Warning: a_p<0 for r = {r}")
            else:
                a_p_0_corr = a_p_0
                
            a, a_p, F, dC_T_0 = self.calc_ind_factors(r=r, tsr = tsr, 
                                                    theta_p=theta_p, 
                                                    a_0=a_0_corr, a_p_0=a_p_0_corr, 
                                                    dC_T_0 = dC_T_0,
                                                    f = f,
                                                    c=c, 
                                                    tcr = tcr, 
                                                    beta=beta, 
                                                    sigma=sigma,
                                                    gaulert_method =
                                                    gaulert_method)

            n +=1
            
        
# =============================================================================
#         if n<=500:
#             print(f"Calculation stopped after {n} iteration")
# =============================================================================
        
# =============================================================================
#         #Print warning for invalid a values
#         if a < 0:
#             print((f"Warning: a=0 for tsr = {tsr}, "+
#                    f"theta_p = {np.rad2deg(theta_p)} deg, r = {r} m"))
#         if a > 1:
#             print((f"Warning: a>=1 for tsr = {tsr}, "+
#                    f"theta_p = {np.rad2deg(theta_p)} deg, r = {r} m"))
#         elif a_p == -1:
#             print((f"Warning: a>=1 for tsr = {tsr}, "+
#                    f"theta_p = {np.rad2deg(theta_p)} deg, r = {r} m"))
# =============================================================================
        
        conv_res = (abs(a-a_0), abs(a_p-a_p_0))
        
        return a, a_p, F, conv_res, n

    def integ_dCp_numerical (self, tsr, theta_p, r_range,
                             c=-1, tcr = -1, beta = -np.inf, sigma = -1,
                             r_range_type = "values", 
                             gaulert_method = "classic"):
        """Integrate the infinitesimal power coefficient over the rotor radius
        
        Parameters:
            r_range (array-like):
                Radii over which to integrate [m]. Can either be specified as by 
                the lower & upper bound and the step width (e.g. [2.8, 89, 1])
                or as discrete radius values
            r_range_type (str):
                Selection whether r_range specifies the bounds and step width 
                or discrete values
            tsr (int or float):
                Tip speed ratio [-]
            theta_p (int or float):
                Pitch angle of the blades [rad]
            c (array-like - optional):
                Chord length for all radii sections [m]. If no value is 
                provided, is is calculated  from the inputs. 
            tcr (array-like - optional):
                Thickness to chord ratio for all radii sections [-]. If no 
                value is provided, is is calculated from the inputs. 
            beta (array-like - optional):
                Twist angle for all radii sections [rad]. If no value is 
                provided, is is calculated from the inputs. 
            sigma (array-like - optional):
                Solidity for all radii sections [-]. If no value is provided, 
                is is calculated from the inputs. 
            gaulert_method (str):
                Selection of the approach to use for the calculation of the 
                induction factors.
                Possible values:
                - 'classic' (default): Classic practical approximation of the 
                  Gaulert Correction for high values of a
                - 'Madsen': Empirical formula by Madsen et. al.
        
        Returns:
            c_p (float):
                Integrated power coefficent [-]
            c_T
                Integrated thrust coefficent [-]
            a_arr (numpy array):
                Axial induction factors for the radii [-]
            a_p_arr (numpy array):
                Tangential induction factors for the radii [-]
            F_arr (numpy array):
                Prandtl correction factors for the radii [-]
        """
        
        #Prepare inputs
        if r_range_type == "bounds":
            r_range, _, _, _ = self.check_radius_range (r_range, self.R)
        elif r_range_type == "values":
            r_range = np.array(r_range)
            if np.any(r_range>self.R) or np.any(r_range<0):
                raise ValueError("All radii in r_range must be within [0,R]")
        else:
            raise ValueError("Invalid value for r_range_type. Must be 'bounds'"
                             " or 'values'")
        
        if type(c)== int and c == -1:
            c = np.array([np.interp(r, self.bld_df.r, self.bld_df.c) 
                          for r in r_range])
        if type(tcr)== int and tcr == -1:
            tcr = np.array([np.interp(r, self.bld_df.r, self.bld_df.tcr) 
                            for r in r_range])
        if type(beta) in [int, float] and beta == -np.inf:
            beta = np.array([np.deg2rad(np.interp(r, 
                                                  self.bld_df.r, 
                                                  self.bld_df.beta)) 
                             for r in r_range])
        if type(sigma)== int and sigma == -1:
            sigma = np.divide(c*self.B, 2*np.pi*np.array(r_range))
        
        #Calculat induction factors
        a_arr = np.array(np.zeros(len(r_range)))
        a_p_arr = np.array(np.zeros(len(r_range)))
        F_arr = np.array(np.zeros(len(r_range)))
        for i,r in enumerate(r_range):
            a_i, a_p_i, F_i, _, _ = self.converge_BEM(r=r, 
                                                    tsr=tsr, 
                                                    c=c[i], tcr=tcr[i], 
                                                    beta=beta[i], 
                                                    sigma=sigma[i],
                                                    theta_p=theta_p,
                                                    gaulert_method =
                                                    gaulert_method)

            a_arr[i] = a_i.item()
            a_p_arr[i] = a_p_i.item()
            F_arr[i] = F_i.item()
        
        #Calculate power coefficient
        dc_p = self.dC_p (r=r_range, tsr=tsr, 
                          a=a_arr, a_p=a_p_arr, theta_p=theta_p)
        dc_T = self.dC_T (r=r_range, a=a_arr, F=F_arr) 
        
        c_p = scipy.integrate.trapezoid(dc_p, r_range)
        c_T = scipy.integrate.trapezoid(dc_T, r_range)
        
        return c_p, c_T, a_arr, a_p_arr, F_arr
    
    def dC_p (self, r, tsr, a=-1, a_p=-1, theta_p=0, 
              gaulert_method = "classic"):
        """Calculatest dC_p (the infinitesimal power coefficient for a annular
        blade ring at the radius r).
        All turbine parameters, which are not part of the inputs, are read from
        the class attributes.
        
        Parameters:
            r (scalar numerical value or array-like):
                Radii at which to calculate the values [m]
            tsr (scalar numerical value or array-like):
                Tip speed ratio of the turbine [-]
            a (scalar numerical value or array-like):
                Axial induction factor a.
                If -1 is used for this parameter, then the axial and tangential
                induction factors are calculated from the BEM method
            a_p (scalar numerical value or array-like):
                Tangential induction factor a'.
                If -1 is used for this parameter, then the axial and tangential
                induction factors are calculated from the BEM method
            theta_p (scalar numerical value or array-like):
                Pitch angle of the blades [rad]
                NOTE: Value is assumed to be specified in radians
            
        Returns:
            dc_p (np.float or np.ndarray): 
                Infinitesimal power coefficient at position r [1/m]
        """
        
# =============================================================================
#         #Check inputs
#         # Check if the dimensions of the input values match (must be either 
#         # scalar values or array-like of equal shape)
#         r, tsr, a, a_p, theta_p = self.check_dims (r, tsr, a, a_p, theta_p)
#         
#         if np.any(r<0) or np.any (r>self.R):
#             raise ValueError("Radius r must be within [0,R]")
#         
#         if np.any(tsr<=0):
#             raise ValueError("Tip speed ratio must be positive and non-zero")
#         
#         if np.any(theta_p<-np.pi) or np.any(theta_p>np.pi):
#             raise ValueError("Pitch must be within [-180, 180] degrees")
# =============================================================================
        
        #Check if a or a_p have a default value. If so, calculate them using BEM
        if any(np.any(var==-1) for var in [a, a_p]):
            a, a_p, F, _, _= self.converge_BEM(r=r, 
                                                tsr=tsr, 
                                                theta_p=theta_p,
                                                gaulert_method = gaulert_method)
        
        
        r = np.array(r)
        #For radii in the last 2% of the rotor radius, the BEM does not return
        #reliable results. This range is therefore neglected and manually set
        #to 0
        i_end = np.where(r>=.995*self.R)
        r_end = r[i_end]
        
        # Radii for which the calculation needs to be performed
        i_valid = np.where(r<.995*self.R)
        r = r[i_valid]
        if np.array(a).size>1: a = a[i_valid]
        if np.array(a_p).size>1: a_p = a_p[i_valid]
        if np.array(tsr).size>1: tsr = tsr[i_valid]
        
        #Calculate dc_p and append 0 for all points in the last 2 % of the 
        #rotor radius
        dc_p = 8*np.power(tsr,2)/(self.R**4)*a_p*(1-a)*np.power(r,3)
        dc_p = np.append (dc_p, np.zeros(r_end.shape))
        
        return dc_p
    
    def dC_T (self, r, a, F):
        """Calculatest dC_T (the infinitesimal thrust coefficient for a annular
        blade ring at the radius r).
        All turbine parameters, which are not part of the inputs, are read from
        the class attributes.
        
        Parameters:
            r (1-D array-like):
                Radii [m]
            a (1-D array-like):
                Axial induction factors [m]
            F (1-D array-like):
                Prandtl correction factors [m]
            
        Returns:
            c_T (float):
                The thrust coefficient
        """
        
        #For radii in the last 2% of the rotor radius, the BEM does not return
        #reliable results. This range is therefore neglected and manually set
        #to 0
        i_end = np.where(r>=.995*self.R)
        r_end = r[i_end]
        
        # Radii for which the calculation needs to be performed
        i_valid = np.where(r<.995*self.R)
        r = r[i_valid]
        if np.array(a).size>1: a = a[i_valid]
        if np.array(F).size>1: F = F[i_valid]
        
        #Calculate dc_p and append 0 for all points in the last 2 % of the 
        #rotor radius
        dc_T = 8/(self.R**2)*r*a*(1-a)*F
        dc_T = np.append (dc_T, np.zeros(r_end.shape))
        
        return dc_T
          
    def integ_dcT (self, r, a, F):
        """Integrates the function for dC_T over r for given values of the 
        radius, the axial induction factor a and the Prandtl correction 
        factor F
        
        Parameters:
            r (1-D array-like):
                Radii [m]
            a (1-D array-like):
                Axial induction factors [m]
            F (1-D array-like):
                Prandtl correction factors [m]
            
        Returns:
            c_T (float):
                The thrust coefficient [-]
        """
        
        c_T = scipy.integrate.trapezoid(8/(self.R**2)*r*a*(1-a)*F, 
                                        r)
        
        return c_T
    
    @staticmethod
    def init_shared_memory(r_range_shared, c_shared, tcr_shared, beta_shared, 
                           sigma_shared, gaulert_method_shared):
        global r_range_global, c_global, tcr_global, beta_global, \
            sigma_global, gaulert_method_global
        
        r_range_global = np.frombuffer(r_range_shared.get_obj(), 
                                       dtype=ctypes.c_double)
        c_global = np.frombuffer(c_shared.get_obj(), 
                                 dtype=ctypes.c_double)
        tcr_global = np.frombuffer(tcr_shared.get_obj(), 
                                   dtype=ctypes.c_double)
        beta_global = np.frombuffer(beta_shared.get_obj(), 
                                    dtype=ctypes.c_double)
        sigma_global = np.frombuffer(sigma_shared.get_obj(), 
                                     dtype=ctypes.c_double)
        gaulert_method_global = gaulert_method_shared.value.decode('utf-8')
     
    def integ_cp_worker (self, tsr, theta_p):
        global r_range_global, c_global, tcr_global, beta_global, \
            sigma_global, gaulert_method_global
        return self.integ_dCp_numerical(tsr=tsr, theta_p=theta_p, 
                                        r_range=r_range_global,  
                                        r_range_type = "values",
                                        c=c_global, tcr=tcr_global, 
                                        beta=beta_global, sigma=sigma_global,
                                        gaulert_method = gaulert_method_global)
    
    def calc_cp (self, tsr_range, theta_p_range, 
                      r_range, r_range_type="values",
                      gaulert_method = "classic",
                      multiprocessing = True):
        """Optimization of the tip speed ratio and pitch angle for the 
        maximization of the power coefficient.
        
        Parameters:
            r_range (array-like):
                Radii over which to integrate [m]. Can either be specified as by 
                the lower & upper bound and the step width (e.g. [2.8, 89, 1])
                or as discrete radius values
            r_range_type (str):
                Selection whether r_range specifies the bounds and step width 
                or discrete values
            tsr_range (array-like):
                Tip speed ratio range to consider
            theta_p_range (array-like):
                Pitch angle range to consider [deg]
                NOTE: Value is assumed to be specified in degrees
            gaulert_method (str):
                Selection of the approach to use for the calculation of the 
                induction factors.
                Possible values:
                - 'classic' (default): Classic practical approximation of the 
                  Gaulert Correction for high values of a
                - 'Madsen': Empirical formula by Madsen et. al.
           multiprocessing (bool - optional):
               Selection whether to use multiprocessing for the BEM solving
               (default: True)
            
            
            
        Returns:
            ds_c (xarray dataset):
                Dataset containing the power and thrust coefficient for all
                combinations of the tip speed and pitch angle range
            ds_bem (xarray dataset):
                Dataset containing the axial and tangential induction 
                coefficient as well as the Prandtl correction factor for all 
                combinations of the tip speed and pitch angle range
        """
        #Prepare inputs
        if r_range_type == "bounds":
            r_range, r_min, r_max, dr = self.check_radius_range (r_range, 
                                                                 self.R)
        elif r_range_type == "values":
            r_range = np.array(r_range)
            if np.any(r_range>self.R) or np.any(r_range<0):
                raise ValueError("All radii in r_range must be within [0,R]")
        else:
            raise ValueError("Invalid value for r_range_type. Must be 'bounds'"
                             " or 'values'")
            
        tsr_range = np.array(tsr_range)
        theta_p_range = np.array(theta_p_range)
        
        #Prepare dataset for the values
        ds_bem = xr.Dataset(
            {},
            coords={"r":r_range, 
                    "tsr":tsr_range,
                    "theta_p":theta_p_range}
            )
        
        ds_bem_shape = [len(r_range), len(tsr_range), len(theta_p_range)]
        
        ds_bem["a"] = (list(ds_bem.coords.keys()),
                       np.empty(ds_bem_shape))
        ds_bem["a_p"] = (list(ds_bem.coords.keys()),
                         np.empty(ds_bem_shape))
        ds_bem["F"] = (list(ds_bem.coords.keys()),
                         np.empty(ds_bem_shape))
        
        ds_c = xr.Dataset(
            {},
            coords={"tsr":tsr_range,
                    "theta_p":theta_p_range}
            )
        
        ds_c_shape = [len(tsr_range), len(theta_p_range)]
        
        ds_c["c_p"] = (list(ds_c.coords.keys()), 
                                np.empty(ds_c_shape))
        ds_c["c_T"] = (list(ds_c.coords.keys()), 
                                np.empty(ds_c_shape))
        
        c = np.array([np.interp(r, self.bld_df.r, self.bld_df.c) 
                      for r in r_range])
        tcr = np.array([np.interp(r, self.bld_df.r, self.bld_df.tcr) 
                        for r in r_range])
        beta = np.deg2rad(np.array([np.interp(r, self.bld_df.r, self.bld_df.beta) 
                         for r in r_range]))
        sigma = np.divide(c*self.B, 2*np.pi*r_range)
        
        if multiprocessing:
            r_range_shared = mpArray(ctypes.c_double, r_range)
            c_shared = mpArray(ctypes.c_double, c)
            tcr_shared = mpArray(ctypes.c_double, tcr)
            beta_shared = mpArray(ctypes.c_double, beta)
            sigma_shared = mpArray(ctypes.c_double, sigma)
            gaulert_method_shared = mpArray(ctypes.c_char, 
                                            gaulert_method.encode('utf-8'))
            
            
            #Multiprocessing with executor.map
            theta_p_comb, tsr_comb = np.meshgrid(theta_p_range, tsr_range)
            theta_p_comb = theta_p_comb.flatten()
            tsr_comb = tsr_comb.flatten()
            
            comb_len = len(tsr_comb)
            csize = int(np.ceil(comb_len/6))
            with concurrent.futures.ProcessPoolExecutor(
                    initializer=self.init_shared_memory, 
                    initargs=(r_range_shared, c_shared, tcr_shared, 
                              beta_shared, sigma_shared, 
                              gaulert_method_shared),
                    max_workers=6) as executor:
                integrator_num = list(executor.map(self.integ_cp_worker,
                                            tsr_comb,
                                            np.deg2rad(theta_p_comb),
                                            chunksize=csize))
                
                for i in range(comb_len):
                    ds_c["c_p"].loc[dict(tsr=tsr_comb[i],
                                           theta_p=theta_p_comb[i])
                                      ] = integrator_num[i][0]
                    ds_c["c_T"].loc[dict(tsr=tsr_comb[i],
                                           theta_p=theta_p_comb[i])
                                      ] = integrator_num[i][1]
                    ds_bem["a"].loc[dict(r = r_range, 
                                         tsr=tsr_comb[i],
                                         theta_p=theta_p_comb[i])
                                    ] = integrator_num[i][2]
                    ds_bem["a_p"].loc[dict(r = r_range, 
                                         tsr=tsr_comb[i],
                                         theta_p=theta_p_comb[i])
                                    ] = integrator_num[i][3]
                    ds_bem["F"].loc[dict(r = r_range, 
                                         tsr=tsr_comb[i],
                                         theta_p=theta_p_comb[i])
                                    ] = integrator_num[i][4]
        else:
            #No Multiprocessing, just Iterating
            for tsr in tsr_range:
                for theta_p in theta_p_range:
                    
                    cp_num, cT_num, a, a_p, F = self.integ_dCp_numerical (
                        tsr=tsr, theta_p=np.deg2rad(theta_p), r_range=r_range,
                        c=c, tcr=tcr, beta=beta, sigma=sigma,
                        r_range_type="values", gaulert_method=gaulert_method)
                    
                    #Save results to dataframe
                    ds_bem["a"].loc[dict(tsr=tsr,theta_p=theta_p)] = a
                    ds_bem["a_p"].loc[dict(tsr=tsr,theta_p=theta_p)] = a_p
                    ds_bem["F"].loc[dict(tsr=tsr,theta_p=theta_p)] = F
                    
                    ds_c["c_p"].loc[dict(tsr=tsr,theta_p=theta_p)] = cp_num
                    ds_c["c_T"].loc[dict(tsr=tsr,theta_p=theta_p)] = cT_num
        
        return ds_c, ds_bem

    def find_c_p_max (self, tsr_lims = [5,10], tsr_step = .5, 
                      theta_p_lims = [-3, 4], theta_p_step = .5,
                      gaulert_method="classic", multiprocessing=True,
                      plot_2d = True, plot_3d = True):
        """Find the approximate tip speed ratio and pitch angle combination 
        within a specified range which results in a local maximum of the power 
        coeffient
        
        Parameters:
            tsr_lims (array-like - optional):
                upper and lower bounds of the considered tip speed ratio range
                (default: [5,10])
            tsr_step (float - optional):
                Resolution / Step width within the tip speed ratio range
                (default: .5)
            theta_p_lims (array-like - optional):
                upper and lower bounds of the considered pitch angle range
                (default: [-3, 4])
            theta_p_step (float - optional):
                Resolution / Step width within the pitch angle range
                (default: .5)
            gaulert_method (str):
                Selection of the approach to use for the calculation of the 
                induction factors.
                Possible values:
                - 'classic' (default): Classic practical approximation of the 
                  Gaulert Correction for high values of a
                - 'Madsen': Empirical formula by Madsen et. al.
           multiprocessing (bool - optional):
               Selection whether to use multiprocessing for the BEM solving
               (default: True)
           plot_2d (bool - optional):
               Selection whether the results should be plotted in a 2d contour 
               plot (default: True)
           plot_3d (bool - optional):
               Selection whether the results should be plotted in a 3d surface
               plot (default: True)
               
        Returns:
            c_p_max (float):
                Local power coefficient maximum within the search boundaries
            tsr_max (float):
                Tip speed ratio at which the local power coefficient maximum 
                occurs
            _ (float):
                Pitch angle at which the local power coefficient maximum 
                occurs
            ds_c (xarray dataset):
                Dataset containing the power and thrust coefficient for all
                combinations of the tip speed and pitch angle range
            ds_bem (xarray dataset):
                Dataset containing the axial and tangential induction 
                coefficient as well as the Prandtl correction factor for all 
                combinations of the tip speed and pitch angle range
        """
        
        r_range = self.bld_df.r
        tsr = np.arange(tsr_lims[0], tsr_lims[1] + tsr_step, tsr_step)
        theta_p=np.arange(theta_p_lims[0], theta_p_lims[1] + theta_p_step , 
                          theta_p_step)
        
        start = perf_counter()
        ds_cp, ds_bem = self.calc_cp (tsr_range=tsr, 
                                      theta_p_range=theta_p,
                                      r_range=r_range,
                                      r_range_type = "values",
                                      gaulert_method=gaulert_method,
                                      multiprocessing=multiprocessing)
        end = perf_counter()
        print (f"C_p_max calculation took {end-start} s")
        
        #Maximum C_P and corresponding coordinates
        c_p_arr= ds_cp["c_p"]
        self.c_p_max = c_p_arr.max().item()
        
        # Find the coordinates where the maximum value occurs
        max_coords = c_p_arr.where(c_p_arr==c_p_arr.max(), drop=True).coords
        # Convert the coordinates to a dictionary for easy access
        coord_dict = {dim: round(coord.values.item(),3) 
                      for dim, coord in max_coords.items()}
        self.tsr_max, self.theta_p_max = coord_dict.values()
        self.c_T_max = float(ds_cp["c_T"].sel(tsr = self.tsr_max, 
                                        theta_p = self.theta_p_max,
                                        method="nearest"))
        
        if plot_2d or plot_3d:
            #Prepare meshgrids
            tsr_mesh, theta_p_mesh = np.meshgrid(tsr, theta_p)
            cp_mesh = ds_cp["c_p"].values.T
            cT_mesh = ds_cp["c_T"].values.T
            tsr_ticks = np.arange(tsr[0], tsr[1] + tsr_step, 1)
            theta_p_ticks = np.arange(theta_p[0], theta_p[1] + theta_p_step, 1)
            label_lst = [r'$\lambda$', r'$\theta_p\:\unit{[\degree]}$']
        
        if plot_2d:
            #Plot C_p
            self.plot_3d_data(X=tsr_mesh, Y=theta_p_mesh, Z=cp_mesh, 
                              xticks=tsr_ticks, yticks=theta_p_ticks,
                              plt_type="contour", labels=label_lst + [r"$C_p$"],
                              hline=self.theta_p_max, 
                              hline_label=r"$\theta_p=" + str(self.theta_p_max) 
                                          + r"\:\unit{\degree}$",
                              vline=self.tsr_max, 
                              vline_label=r"$\lambda=" 
                                          + str(self.tsr_max) + r"$",
                              intersect_label=r"$C_{p,max}=" + 
                                              str(round(self.c_p_max,3)) + r"$")
            #Plot C_T
            self.plot_3d_data(X=tsr_mesh, Y=theta_p_mesh, Z=cT_mesh, 
                              xticks=tsr_ticks, yticks=theta_p_ticks,
                              plt_type="contour", labels=label_lst + [r"$C_T$"],
                              hline=self.theta_p_max, 
                              hline_label=r"$\theta_p=" + str(self.theta_p_max) 
                                          + r"\:\unit{\degree}$",
                              vline=self.tsr_max, 
                              vline_label=r"$\lambda=" 
                                          + str(self.tsr_max) + r"$")
        
        if plot_3d:
            #Plot C_p
            self.plot_3d_data(X=tsr_mesh, Y=theta_p_mesh, Z=cp_mesh, 
                              xticks=tsr_ticks, yticks=theta_p_ticks,
                         plt_type="surface", labels=label_lst + [r"$C_p$"])
            #Plot C_t
            self.plot_3d_data(X=tsr_mesh, Y=theta_p_mesh, Z=cT_mesh, 
                              xticks=tsr_ticks, yticks=theta_p_ticks,
                         plt_type="surface", labels=label_lst + [r"$C_T$"])
        
        return self.c_p_max, self.tsr_max, self.theta_p_max, ds_cp, ds_bem
    
    def find_v_rtd (self, plot_graphs=True):   
        """Calculation of the rated wind speed associated with the maximum 
        power coefficient. If the maximum power coefficient has not been 
        calculated yet, the calculation for it will automatically started
        
        Parameters:
            plot_graphs(bool - optional):
                Selection whether the results should be plotted (default: True)
            
        Returns:
            None
        """
        
        if not hasattr(self, 'c_p_max'): #I.e. if C_p,max has not been calculated yet
            print("Calculating c_p_max")
            _, _, _, _, _ = self.find_c_p_max(plot_2d=False, plot_3d=False)
        
        #Calculate rated wind speed
        V_0 = np.arange(self.v_in, 12, .25)
        P = self.c_p_max*.5*self.rho*np.pi*self.R**2*V_0**3
        omega = self.tsr_max*V_0/self.R
        self.V_rtd = intersection(V_0, P, 
                               [self.v_in, self.v_out], 
                               [self.P_rtd, self.P_rtd])[0][0]
        self.omega_max = self.tsr_max*self.V_rtd/self.R
        rpm_max = self.omega_max * 60 / (2*np.pi)
        
        if plot_graphs:
            # Plot Power over wind speed
            fig, ax = plt.subplots(figsize=(16, 10))
            ax.plot(V_0, P/1e6, 
                    c="k",
                    label = "Power curve", zorder=3)
            ax.axvline(self.V_rtd, ls="--", lw=1.5, color="k", zorder=2)
            ax.text(self.V_rtd*.97, .2, 
                    "$V_{rated}=" + f"{round(self.V_rtd,2)}"+ r"\:\unit{[\m/\s]}$", 
                    color='k', va='center', ha='center', size = "medium",
                    transform=ax.get_xaxis_transform(), rotation="vertical", 
                    zorder=4)
            ax.axhline(self.P_rtd/1e6, ls="--", lw=1.5, color="k", zorder=2)
            ax.text(0.2, self.P_rtd/1e6*1.03, 
                    "$P_{rated}=" + f"{self.P_rtd/1e6}" + r"\:\unit{MW}$", 
                    color='k', va='center', ha='center', size = "medium",
                transform=ax.get_yaxis_transform(), 
                zorder=4)
            # ax.set_title('Power curve')
            ax.set_xlabel(r'$V_0\:\unit{[\m/\s]}$')
            ax.set_ylabel(r'$P\:\unit{[\MW]}$')
            ax.grid(zorder=1)
            
            fname = "_03_export/Power_curve"
            fig.savefig(fname+".svg")
            fig.savefig(fname+".pdf", format="pdf")       # Save PDF for inclusion
            fig.savefig(fname+".pgf")                     # Save PGF file for text inclusion in LaTeX
            plt.close(fig)
            
            
            # Plot omega over wind speed
            fig, ax = plt.subplots(figsize=(16, 10))
            ax.plot(V_0, omega, zorder=3)
            ax.axhline(self.omega_max, ls="--", lw=1.5, color="k", zorder=2)
            ax.text(0.2, self.omega_max*1.02, 
                    "$\omega_{max}=" + f"{round(self.omega_max,3)}" + r"\:\unit{rad/\s}$", 
                    color='k', va='bottom', ha='center', size = "medium",
                transform=ax.get_yaxis_transform(), 
                zorder=4)
            ax.axvline(self.V_rtd, ls="--", lw=1.5, color="k", zorder=2)
            ax.text(self.V_rtd*.97, .2, 
                    "$V_{rated}=" + f"{round(self.V_rtd,2)}"+ r"\:\unit{[\m/\s]}$", 
                    color='k', va='center', ha='center', size = "medium",
                    transform=ax.get_xaxis_transform(), rotation="vertical", 
                    zorder=4)
            ax.set_xlabel(r'$V_0\:\unit{[\m/\s]}$')
            ax.set_ylabel(r'$\omega\:\unit{[{rad}/\s]}$')
            ax.grid(zorder=1)
            
            fname = "_03_export/omega_over_V0"
            fig.savefig(fname+".svg")
            fig.savefig(fname+".pdf", format="pdf")       # Save PDF for inclusion
            fig.savefig(fname+".pgf")                     # Save PGF file for text inclusion in LaTeX
            plt.close(fig)
            
        return self.V_rtd, self.omega_max, rpm_max
    
    def find_pitch_above_rtd (self): 
        """Calculation of the pitch angles in the above rated wind speed region
        which result in a power production of P = 10.64MW.
        The calculation is based on the results for the rated wind speed and 
        maximum power coefficient. If these calculations have not been 
        performed, they will be started automatically.
        In order to accelerate the calculation, an approximation function 
        of the pitch angles based on the wind speed was used. This function 
        consists of a power function with exponent -1 and was fitted to the 
        points V_0 = V_rated, theta_p=0 and V_0 = v_out and the corresponding
        theta_p value (determinded with the BEM). The search region
        for the actual pitch value was chosen to be in a +- 3 deg range
        around the estimated values and is performed in iterative resolution.
        
        Parameters:
            None
        
        Returns:
            df_theta_p (pandas DataFrame):
                Dataframe with the calculated pitch angles for wind speeds in 
                the range [V_rated, v_out] with step width 1 m/s
            theta_p_approx_func (function handle):
                Approximation function of the pitch angle.
        """
        
        if not hasattr(self, 'V_rtd'): #I.e. if V_rated has not been calculated yet
            print("Calculating V_rtd")
            _, _, _,  = self.find_v_rtd(plot_graphs=False)
        
        #Precalculate Blade data
        r_range = self.bld_df.r.to_numpy()
        c = self.bld_df.c.to_numpy()
        tcr = self.bld_df.tcr.to_numpy()
        beta = np.deg2rad(self.bld_df.beta)
        sigma = np.divide(c*self.B, 2*np.pi*r_range)
        
        #pitch angle for cut-out velocity
        tsr = self.omega_max*self.R/self.v_out
        
        #Necessary power coefficent for rated power at v_out
        P=10.64*1e6
        c_p_rtd = P/(.5*self.rho*np.pi*self.R**2*v_out**3)
        
        #Assumed maximum pitch angle: 35 deg (cf. Wind Energy Handbook)
        #Initialize calculation for rough step width
        for theta_p in range(35,0,-2):
            cp, _, a, _, _ = self.integ_dCp_numerical (
                tsr=tsr, theta_p=np.deg2rad(theta_p), 
                r_range=r_range, r_range_type="values",
                c=c, tcr=tcr, beta=beta, sigma=sigma,
                gaulert_method="classic")
            
            if cp>=c_p_rtd:
                break
        
        #Search in smaller radius around the found value
        theta_p_radius_lst = [3, .4, .09]
        dtheta_p_lst = [.5, .1, .01]
        
        for i in range(len(theta_p_radius_lst)):
            theta_p_radius = theta_p_radius_lst[i]
            dtheta_p = dtheta_p_lst[i]
            
            for theta_p in np.arange(theta_p+theta_p_radius,
                                     theta_p-(theta_p_radius+dtheta_p), 
                                     -dtheta_p):
                c_p, _, _, _, _ = self.integ_dCp_numerical (
                    tsr=tsr, theta_p=np.deg2rad(theta_p), 
                    r_range=r_range, r_range_type="values",
                    c=c, tcr=tcr, beta=beta, sigma=sigma,
                    gaulert_method="classic")

                if c_p>=c_p_rtd:
                    break
        
        #Final value for theta_p
        theta_p_out = round(theta_p, 3)
        del theta_p
        
        #Fit a approximation curve to the two points (V_0=V_rated, 
        #theta_p=self.theta_p_max) and (V_0=v_out, theta_p=theta_p_out)
        def power(x, a, b, c=-1.0):
            return a + b * x ** c
        
        with warnings.catch_warnings():
            warnings.simplefilter("ignore")
            popt, _ = optimize.curve_fit(power, [self.V_rtd, self.v_out],
                                         [self.theta_p_max, theta_p_out], 
                                         p0=[0,0])
        theta_p_approx_func = lambda V_0: power(x=V_0, a=popt[0], b=popt[1])

        #Cacluate residual pitch angles
        #Create wind speed range from V_rtd to v_out-1 m/s
        V_0_range = np.arange(np.ceil(self.V_rtd), self.v_out)
        tsr = self.omega_max*self.R/V_0_range
        n_vels = V_0_range.size
        
        #Necessary power coefficent for rated power at V_0_range
        c_p_rtd = P/(.5*self.rho*np.pi*self.R**2*V_0_range**3)
        
        #Prepare the chord, twist, thickness ratio and solidity
        c = np.array([np.interp(r, self.bld_df.r, self.bld_df.c) 
                      for r in r_range])
        tcr = np.array([np.interp(r, self.bld_df.r, self.bld_df.tcr) 
                        for r in r_range])
        beta = np.deg2rad(np.array([np.interp(r, self.bld_df.r, self.bld_df.beta) 
                         for r in r_range]))
        sigma = np.divide(c*self.B, 2*np.pi*r_range)
        
        r_range_shared = mpArray(ctypes.c_double, r_range)
        c_shared = mpArray(ctypes.c_double, c)
        tcr_shared = mpArray(ctypes.c_double, tcr)
        beta_shared = mpArray(ctypes.c_double, beta)
        sigma_shared = mpArray(ctypes.c_double, sigma)
        gaulert_method_shared = mpArray(ctypes.c_char, 
                                        "classic".encode('utf-8'))
        
        #Prepare theta_p_range for with the approximation function for theta_p
        # Search radius: +-1.5 deg around the estimated value, step .5
        theta_p_est = theta_p_approx_func(V_0_range)
        theta_p_radius = 3
        dtheta_p = .5
        
        theta_p_radius_lst = [3, .4]
        dtheta_p_lst = [.5, .1]
        
        start = perf_counter()
        for i in range(len(theta_p_radius_lst)):
            theta_p_radius = theta_p_radius_lst[i]
            dtheta_p = dtheta_p_lst[i]
            
            theta_p_var = np.arange(-theta_p_radius, theta_p_radius + dtheta_p, 
                                    dtheta_p)                                       #Variation around estimated value
            n_vars = theta_p_var.size
            
            theta_p_mesh = np.tile(theta_p_est.reshape((-1,1)), 
                                       (1,n_vars))
            
            theta_p_mesh = (theta_p_mesh - theta_p_var).flatten()
            tsr_mesh = np.tile(tsr.reshape((-1,1)), 
                               (1,n_vars)).flatten()
            mesh_len = tsr_mesh.size
            
            csize = int(np.ceil(mesh_len/6))
            
            #Parallel processing of variable combinations
            with concurrent.futures.ProcessPoolExecutor(
                    initializer=self.init_shared_memory, 
                    initargs=(r_range_shared, c_shared, tcr_shared, 
                              beta_shared, sigma_shared, 
                              gaulert_method_shared),
                    max_workers=6) as executor:
                
                integrator_num = list(executor.map(self.integ_cp_worker,
                                            tsr_mesh,
                                            np.deg2rad(theta_p_mesh),
                                            chunksize = csize))

            #Retrieve c_p values for each wind velocity and find theta_p which is 
            #closest to c_p_rtd
            for i_v in range(n_vels):
                c_p_i = np.array([integrator_num[i_v*n_vars+j][0] 
                                  for j in range(n_vars)])
                theta_p_i = theta_p_mesh[i_v*n_vars:(i_v+1)*n_vars]
                i = np.asarray(c_p_i<=c_p_rtd[i_v]).nonzero()[0]
                
                if V_0_range[i_v] == 22:
                    pass
                
                if i.size>=1:
                    i_above = i[-1]
                    #Explanation for the index i: First all indices are found for 
                    # which C_p is equal or greater than the C_p,rated. Since the 
                    # rated power increases for pitch angles below the rated pitch 
                    # angle and since the list of pitch angle goes from small to 
                    # large values, the rated pitch angle is the last index that 
                    # was found for this condition
                    
                    if not i_above == theta_p_var.size-1:
                        i_below = i_above+1
                    else:
                        i_below = i_above
                    #Explanation: this is the index of the c_p value which is 
                    #closest and below the C_p,rated
                    
                    #Interpolate between the two pitch angles which were closes to 
                    # the actual pitch angle
                    theta_p_est[i_v] = \
                        round(np.interp(c_p_rtd[i_v],
                                        [c_p_i[i_above], c_p_i[i_below]],
                                        [theta_p_i[i_above], theta_p_i[i_below]]
                                        )
                              , 3)
                    
                else:
                    print("Warning: Pitch angle not found in search range for "
                          + f"V_0={V_0_range[i_v]}")
        
        #Save and return final values
        V_0_ext = np.append(np.insert(V_0_range, 0, self.V_rtd), v_out)
        theta_p_ext = np.append(np.insert(theta_p_est, 0, self.theta_p_max), 
                                theta_p_out)
        self.df_theta_p  = pd.DataFrame(dict(V_0 = V_0_ext,
                                             theta_p = theta_p_ext))
        end = perf_counter()
        print (f"theta_p calculation took {end-start} s")
          
        return self.df_theta_p, theta_p_approx_func

    def aero_power (self, V_in, v_out=-1, V_rtd=-1, c_p_max=-1, theta_p_ar = {},
                    calc_thrust=False, calc_exact=False):
        """Calculates the aerodynamic power for given wind speed values.
        
        
        Parameters:
            V_in (array-like):
                The wind speeds to calculate the power for (in m/s)
            v_out (int or float):
                The cut-out wind speed in m/s
            V_rtd (int or float - optional):
                The rated wind speed in m/s. If this parameter is not specified, 
                the value from the class attribute is used or it is calculated
                using find_v_rtd
            c_p_max (float - optional):
                The power coefficient. If this parameter is not specified, 
                the value from the class attribute is used or it is calculated
                using find_c_p_max
            theta_p_ar (dict or pandas Dataframe - optional):
                The pitch angles for the wind speeds in degrees in the form of
                of a dict or DataFrame with two keys 'V_0' and 'theta_p'. 
                If this parameter is not specified, the values from the class 
                attribute is used or it is calculated using find_pitch_above_rtd.
                
                Not needed if calc_above_rtd is set to False
            calc_exact (Bool - optional):
                Selection whether the power in the above rated region should be
                calculated using the pitch angles and the BEM, or simply set to
                P_rated.
                For wind speeds, where the pitch angles are not explicitly
                given, they are linearly inter-/extrapolated from the given 
                values
            calc_thrust (Bool - optional):
                Selection whether the thrust calculated.
                Note: for this option, 'calc_exact' must be set to True
            
        Returns
            P (numpy array):
                The calculated aerodynamic power of the rotor [W]
            C_p (numpy array):
                The calculated power coefficient of the rotor
            T (numpy array):
                The calculated Thrust of the rotor [N]
            C_T (numpy array):
                The calculated Thrust coefficient of the rotor
        
        """
        
        #Check inputs
        if not set (["V_0", "theta_p"]) == set (theta_p_ar.keys()):     
            if not hasattr(self, 'df_theta_p'): #I.e. if C_p,max has not been calculated yet
                print("Calculating Pitch angles for above rated wind speed region")
                theta_p_ar, _ = self.find_pitch_above_rtd()
            else:
                theta_p_ar = self.df_theta_p
        elif type(theta_p_ar) == dict:
            theta_p_ar = pd.DataFrame(theta_p_ar)
        theta_p_ar.sort_values(by="V_0", ascending=True, inplace=True)
        
        if V_rtd==-1: 
            if not hasattr(self, 'V_rtd'): #I.e. if C_p,max has not been calculated yet
                print("Calculating V_rtd")
                V_rtd, _, _ = self.find_v_rtd(plot_graphs=False)
            else:
                V_rtd = self.V_rtd
        
        if c_p_max==-1:
            if not hasattr(self, 'c_p_max'): #I.e. if C_p,max has not been calculated yet
                print("Calculating c_p_max")
                c_p_max, _, _, _, _ = self.find_c_p_max(plot_2d=False, plot_3d=False)    
            else:
                c_p_max = self.c_p_max
        
        if v_out == -1:
            v_out = self.v_out
        
        if calc_thrust and not calc_exact:
            raise ValueError("For the thrust calculation, the calculation mode"
                             + "must be set to 'exact'")
        
        #Prepare arrays
        V_in = np.array(V_in)
        P = np.full(V_in.shape, self.P_rtd)
        c_p = np.zeros(V_in.shape)
        
        if calc_thrust:
            T = np.zeros(V_in.shape)
            c_T = np.zeros(V_in.shape)
        
        #Below rated
        I_below_rtd = np.logical_and(V_in<V_rtd, V_in>=self.v_in)
        if calc_exact:
            for i in np.argwhere(I_below_rtd).flatten():
                c_p[i], c_T_i, _, _, _= self.integ_dCp_numerical(
                    tsr=self.tsr_max, theta_p=np.deg2rad(self.theta_p_max),
                    r_range = self.bld_df.r)
                
                P[i] = self.available_power(V=V_in[i], rho = self.rho, 
                                            R=self.R) * c_p[i]
                
                if calc_thrust:
                    c_T[i] = c_T_i
                    T[i] = c_T_i*.5*self.rho*np.pi*(self.R**2)*np.power(V_in[i],2)
        else:
           c_p[I_below_rtd]  = c_p_max
           P[I_below_rtd]  = self.available_power(V=V_in[I_below_rtd], 
                                           rho = self.rho, 
                                           R=self.R) * c_p_max
        del I_below_rtd
        
        #Above rated
        if calc_exact:
            I_above_rtd = np.argwhere(np.logical_and(V_in>=V_rtd, 
                                                     V_in<=v_out)).flatten()
            for i in I_above_rtd:
                tsr = self.omega_max*self.R/V_in[i]
                
                theta_p = np.interp(V_in[i], 
                                    theta_p_ar["V_0"], 
                                    theta_p_ar["theta_p"])
                
                c_p[i], c_T_i, _, _, _= self.integ_dCp_numerical(
                    tsr=tsr,  theta_p=np.deg2rad(theta_p),
                    r_range = self.bld_df.r)
                P[i] = self.available_power(V=V_in[i], rho = self.rho, 
                                            R=self.R) * c_p[i]
                if calc_thrust:
                    c_T[i] = c_T_i
                    T[i] = c_T_i*.5*self.rho*np.pi*(self.R**2)*np.power(V_in[i],2)
        else:
            I_above_rtd = np.logical_and(V_in>=V_rtd,V_in<=v_out)
            c_p[I_above_rtd] = self.P_rtd/self.available_power(
                V=V_in[I_above_rtd], rho = self.rho, R=self.R)
        
        #Below cut-in
        I_below_in = V_in<self.v_in
        P[I_below_in] =  0
        del I_below_in

        #Above cut out
        I_above_out = V_in>v_out
        P[I_above_out] =  0
        
        if calc_thrust:
            return P, T, c_p, c_T
        else:
            return P, c_p

    def calc_AEP(self, A=9, k=1.9, v_out=-1, V_rtd=-1, c_p_max=-1):
        """Calculates the annual energy production for a given weibull 
        distribution.
        
        Parameters:
            A (int or float - optional):
                Scale parameter of the weibull distribution (default: 9)
            k (int or float - optional):
                Shape parameter of the weibull distribution (default: 1.9)
            v_out (int or float - optional):
                Cut-out wind speed of the turbine.
                If this parameter is not specified, the values from the class 
                attribute is used
            V_rtd (int or float - optional):
                Rated wind speed of the turbine in m/s
                If this parameter is not specified, the values from the class 
                attribute is used or it is calculated using find_v_rtd
            c_p_max (int or float - optional):
                Maximum power coefficient of the turbine
                If this parameter is not specified, the values from the class 
                attribute is used or it is calculated using find_c_p_max
            
            
        Returns:
            AEP (float):
                The annual energy production in Wh
            P (array-like):
                The power of the turbine for the considered wind speed step
            f_weibull (array-like):
                The probability of each wind speed step
        """
        
        if c_p_max==-1: 
            if not hasattr(self, 'c_p_max'): #I.e. if C_p,max has not been calculated yet
                print("Calculating c_p_max")
                c_p_max, _, _, _, _ = self.find_c_p_max(plot_2d=False, plot_3d=False)
            else:
                c_p_max = self.c_p_max
        
        if V_rtd==-1: 
            if not hasattr(self, 'V_rtd'): #I.e. if C_p,max has not been calculated yet
                print("Calculating V_rtd")
                V_rtd, _, _ = self.find_v_rtd(plot_graphs=False)
            else:
                V_rtd = self.V_rtd
        
        if v_out==-1: v_out = self.v_out
        
        V_range = np.arange(self.v_in, v_out+.1, .1)
        
        f_weibull = np.exp(-np.power(V_range/A, k))
        
        P,_, = self.aero_power (V_in=V_range, v_out=v_out, 
                             V_rtd=V_rtd, c_p_max=c_p_max,
                             calc_exact=False)
        
        AEP = np.sum((P[1:]+P[0:-1])/2 * (f_weibull[0:-1]-f_weibull[1:]) *8760)
        
        return AEP, P, f_weibull

      
    def calc_task_six (self, r=80.14, tsr = 8, 
                       c_bounds = [0,3], dc=.5,
                       theta_p_bounds = [-20, 20], dtheta_p=2,
                       plot_graphs = False):
        for i in range (2):
            c_range = np.arange(c_bounds[0], c_bounds[1]+dc, dc)
            theta_p_range = np.arange(theta_p_bounds[0], theta_p_bounds[1]+dtheta_p,
                                 dtheta_p)
            
            #Prepare dataset for the values
            ds_res = xr.Dataset(
                {},
                coords={"c":c_range,
                        "theta_p":theta_p_range}
                )
            
            ds_res_shape = [len(c_range), len(theta_p_range)]
            
            ds_res["a"] = (list(ds_res.coords.keys()),
                           np.empty(ds_res_shape))
            ds_res["a_p"] = (list(ds_res.coords.keys()),
                           np.empty(ds_res_shape))
            ds_res["dC_p"] = (list(ds_res.coords.keys()),
                           np.empty(ds_res_shape))
            
            for c in c_range:
                sigma = self.calc_solidity(r, c)
                for theta_p in theta_p_range:
                    a, a_p, _, _, _ = self.converge_BEM(r=r, tsr=tsr, 
                                                        theta_p = np.deg2rad(theta_p), 
                                                        c=c, sigma = sigma)
                    dC_p  = 8*np.power(tsr,2)/(self.R**4)*a_p*(1-a)*np.power(r,3)
                    
                    #Save results to dataframe
                    ds_res["a"].loc[dict(c=c,theta_p=theta_p)] = a[0]
                    ds_res["a_p"].loc[dict(c=c,theta_p=theta_p)] = a_p[0]
                    ds_res["dC_p"].loc[dict(c=c,theta_p=theta_p)] = dC_p[0]
            
            # Find the coordinates where the maximum value occurs
            max_item = ds_res["dC_p"].where(ds_res["dC_p"]==ds_res["dC_p"].max(), 
                                            drop=True)
            # Convert the coordinates to a dictionary for easy access
            coord_dict = {dim: round(coord.values.item(),3) 
                          for dim, coord in max_item.coords.items()}
            c_max, theta_p_max = coord_dict.values()
            a_max = ds_res["a"].sel(c=c_max, 
                                    theta_p = theta_p_max, 
                                    method = "nearest").values
            a_p_max = ds_res["a_p"].sel(c=c_max, 
                                    theta_p = theta_p_max, 
                                    method = "nearest").values
            phi_max = self.arctan_phi (a=a_max, a_p=a_p_max, r=r, tsr=tsr)
            
            if plot_graphs:
                #Prepare meshgrids
                c_mesh, theta_p_mesh = np.meshgrid(c_range, theta_p_range)
                cp_mesh = ds_res["dC_p"].values.T
                
                label_lst = [r'$c\:\unit{[\m]}$', 
                             r'$\theta_p\:\unit{[\degree]}$',
                             r"$C_p$"]
                    
                self.plot_3d_data(X=c_mesh, Y=theta_p_mesh, Z=cp_mesh, 
                                  plt_type="contour", 
                                  fname = f"C_p_local_{i}",
                                  labels=label_lst,
                                  hline=theta_p_max, 
                                  hline_label=r"$\theta_p=" + str(theta_p_max) 
                                              + r"\:\unit{\degree}$",
                                  vline=c_max, 
<<<<<<< HEAD
                                  vline_label=r"$c=" + str(c_max) 
                                              + r"\:\unit{\m}$",
=======
                                  vline_label=r"$\lambda=" + str(c_max) + r"$",
>>>>>>> ab8184d7
                                  intersect_label=r"$C_{p,max}=" + 
                                                  str(round(max_item.item(),4)) 
                                                  + r"$")
            
            #Preparation for Second round
            c_bounds = [c_max-dc,c_max+dc]
            if c_bounds[0]<0: c_bounds[0]=0
            theta_p_bounds = [theta_p_max-dtheta_p, theta_p_max+dtheta_p]
            dc = .1
            dtheta_p=.1
            
            del ds_res
            
            yield c_max, theta_p_max, phi_max
        
    def insert_test_values(self):
        """Insert the previously determined results into the class
        
        Parameters:
            None
        
        Returns:
            None:
        """
        
        self.c_p_max = 0.49891433710148764
        self.tsr_max = 7.5
        self.theta_p_max = .4
        self.V_rtd = 11.169317205114034
        self.omega_max = 0.9394401596765196
        
        V_0 = np.concatenate((np.array([self.V_rtd]), np.arange(12,26)))
        theta_p = [0.0, 5.9, 8.5, 10.4, 12.1, 13.6, 14.9, 16.2, 17.4, 18.5, 19.6, 20.7, 21.7, 22.7, 23.5]
        self.df_theta_p = pd.DataFrame(dict(V_0 = V_0,
                                            theta_p = theta_p))

            


#%% Main    
if __name__ == "__main__":
    R = 89.17
    B = 3 
    P_rtd = 10.64*1e6
    v_in = 4
    v_out = 25
    rho = 1.225

    BEM_calculator =  BEM (R = R,
                           B = B,
                           P_rtd = P_rtd,
                           v_in = v_in,
                           v_out = v_out,
                           rho = rho)
    
    Calc_sel = dict(T1=True,
                    T2=False, 
                    T3=False, 
                    T5=False, 
                    T6=False)
    
    
    #Plot operating range
    # BEM_calculator.test_neg_a(r=41, a_0=.3, a_p_0=0)
#%% Test for Exercise values    

    # R=31
    # tsr = 2.61*R/8
    
    # BEM_calculator =  BEM (R = R,
    #                        B = B,
    #                        P_rtd = P_rtd,
    #                        v_in = v_in,
    #                        v_out = v_out,
    #                        rho = rho)
    

    # a, a_p, F, conv_res, n = BEM_calculator.converge_BEM(r=24.5, 
    #                                         tsr=tsr, 
    #                                         theta_p = np.deg2rad(-3), 
    #                                         a_0 = 0, 
    #                                         a_p_0 = 0, 
    #                                         epsilon=1e-6, 
    #                                         f = .1, 
    #                                         gaulert_method = "Madsen")
    
    
    #%% Task 1
    if Calc_sel ["T1"]:
# =============================================================================
#         #Medium resolution, full search area
#         Calculate C_p values
#         c_P_max, tsr_max, theta_p_max, ds_cp, ds_bem = \
#             BEM_calculator.find_c_p_max(plot_2d=True, plot_3d=True,
#                                         gaulert_method="classic",
#                                         multiprocessing=True)
# =============================================================================
        
        #Fine resolution, full search area
        c_P_max, tsr_max, theta_p_max, ds_cp, ds_bem = \
            BEM_calculator.find_c_p_max(tsr_step = .1, 
                                        theta_p_step = .1,
                                        plot_2d=True, plot_3d=True,
                                        gaulert_method="classic",
                                        multiprocessing=True)
        
# =============================================================================
#         #Fine resolution, only around final value
#         c_P_max, tsr_max, theta_p_max, ds_cp, ds_bem = \
#             BEM_calculator.find_c_p_max(tsr_lims = [7.2,7.7], tsr_step = .1, 
#                                         theta_p_lims = [-.1, .9], theta_p_step = .1,
#                                         plot_2d=True, plot_3d=True,
#                                         gaulert_method="classic",
#                                         multiprocessing=True)
# =============================================================================

#%% Task 2
    if Calc_sel ["T2"]:  
        #Calculate V_rated and omega_max
        V_rtd, omega_max, rpm_max = BEM_calculator.find_v_rtd(plot_graphs=True)

#%% Task 3
    if Calc_sel ["T3"]:
        df_theta_p, approx_func = BEM_calculator.find_pitch_above_rtd()
    
        #Plot the results and compare to values from report
        V_0 = np.arange (4,26)
        theta_p_correct = np.array([2.751, 1.966, 0.896, 0, 0, 0, 0, 0, 4.4502, 
                                    7.266, 9.292, 10.958, 12.499, 13.896, 15.2, 
                                    16.432, 17.618, 18.758, 19.860, 20.927, 21.963, 
                                    22.975])
        
        V_0_rated = np.floor(V_rtd)
        i_rtd = np.where(V_0==V_0_rated)[0][0]
        
        fig, ax = plt.subplots()
        ax.scatter(V_0, theta_p_correct, 
                   label="DTU Wind Energy Report-I-0092", 
                   marker = "+", c="k", zorder=2)
        ax.plot(df_theta_p.V_0, approx_func(df_theta_p.V_0), 
                c="k", ls="--", lw=1.5,
                label="Approximation function", zorder=2)
        V_0_ext = np.concatenate((np.arange(0,np.floor(BEM_calculator.V_rtd)+1), 
                                df_theta_p.V_0.values))
        ax.plot(V_0_ext, 
                np.concatenate((np.full(len(V_0_ext)-len(df_theta_p), 
                               df_theta_p.theta_p[0]), 
                               df_theta_p.theta_p.values)), 
                c="k", ls="-", lw=1.5, marker = "d", ms=6,
                label="BEM calculation", zorder=2)
        ax.grid(zorder=1)
        ax.set_xlabel(r"$V_0\:\unit{[\m/\s]}$")
        ax.set_ylabel(r"$\theta_p\:\unit{[\degree]}$")
        ax.set_xticks(np.arange(0,v_out+1))
        ax.set_yticks(np.arange(0,25))
        
        ax.legend(loc="lower right")
        
        fname = "_03_export/theta_p_above_rated"
        fig.savefig(fname+".svg")
        fig.savefig(fname+".pdf", format="pdf")       # Save PDF for inclusion
        fig.savefig(fname+".pgf")                     # Save PGF file for text inclusion in LaTeX
        plt.close(fig)
        
        
        
        #Plot the full power curve
        # BEM_calculator.insert_test_values()
        V_0 = np.arange (0,27).astype(float)
        V_0_ext = np.insert(V_0, 
                            np.argwhere(V_0>=BEM_calculator.V_rtd)[0][0],
                            BEM_calculator.V_rtd)
        #Inserts points just before v_in and just after v_out
        V_0_ext = np.insert(V_0_ext, 
                            np.argwhere(V_0_ext>BEM_calculator.v_out).flatten()[0],
                            BEM_calculator.v_out*1.001)
        V_0_ext = np.insert(V_0_ext, 
                            np.argwhere(V_0_ext<BEM_calculator.v_in).flatten()[-1]+1,
                            BEM_calculator.v_in*0.999)
        P, T, c_p, c_T = BEM_calculator.aero_power(V_in=V_0_ext,
                                                   calc_thrust=True, 
                                                   calc_exact=True)
        
        #Plot P
        fig, ax = plt.subplots()
        ax.axhline(BEM_calculator.P_rtd*1e-6, c="k", ls="--", lw=1.2, zorder=2)
        ax.plot(V_0_ext, P*1e-6, 
                c="k", ls="-", lw=1.5, zorder=3)
        ax.text(0.2, BEM_calculator.P_rtd*1e-6*0.96, 
                "$P_{rated}=" + f"{np.round(BEM_calculator.P_rtd*1e-6,2)}" + r"\:\unit{MW}$", 
                color='k', va='center', ha='center', size = "medium",
            transform=ax.get_yaxis_transform(), zorder=3)
        
        ax.grid(zorder=1)
        ax.set_xlabel(r"$V_0\:\unit{[\m/\s]}$")
        ax.set_ylabel(r"$P\:\unit{[\MW]}$")
        ax.set_xticks(np.arange(0,27+1))
        
        fname = "_03_export/Power_curve_full"
        fig.savefig(fname+".svg")
        fig.savefig(fname+".pdf", format="pdf")       # Save PDF for inclusion
        fig.savefig(fname+".pgf")                     # Save PGF file for text inclusion in LaTeX
        plt.close(fig)
        
        #Plot T
        fig, ax = plt.subplots()
        ax.plot(V_0_ext, T*1e-6, c="k", ls="-", lw=1.5, zorder=2)
        
        ax.grid(zorder=1)
        ax.set_xlabel(r"$V_0\:\unit{[\m/\s]}$")
        ax.set_ylabel(r"$T\:\unit{[\MN]}$")
        ax.set_xticks(np.arange(0,27+1))
        
        fname = "_03_export/Thrust_curve_full"
        fig.savefig(fname+".svg")
        fig.savefig(fname+".pdf", format="pdf")       # Save PDF for inclusion
        fig.savefig(fname+".pgf")                     # Save PGF file for text inclusion in LaTeX
        plt.close(fig)
        
        #Plot c_p & c_T
        fig, ax1 = plt.subplots()
        plt_c_p = ax1.plot(V_0_ext, c_p, 
                           label = "$C_p$",
                           c="k", ls="-", lw=1.5, zorder=2)
        
        ax1.set_xlabel(r"$V_0\:\unit{[\m/\s]}$")
        ax1.set_ylabel(r"$C_p$")
        ax1.set_xticks(np.arange(0,27+1))
        ax1.set_yticks(np.arange(0,1.1,.1))
        ax1.grid(zorder=1)
    
        ax2 = ax1.twinx()
        plt_c_T = ax2.plot(V_0_ext, c_T, 
                           label = "$C_T$",
                           c="k", ls="--", lw=1.5)
        ax2.set_ylabel(r"$C_T$")
        ax2.set_yticks(np.arange(0,1.1,.1))
        
        lns = plt_c_p+plt_c_T
        labs = [l.get_label() for l in lns]
        ax1.legend(lns, labs, loc="center right")
        
        fname = "_03_export/Coefficients_curve_full"
        fig.savefig(fname+".svg")
        fig.savefig(fname+".pdf", format="pdf")       # Save PDF for inclusion
        fig.savefig(fname+".pgf")                     # Save PGF file for text inclusion in LaTeX
        plt.close(fig)

#%% Task 5
    if Calc_sel ["T5"]:
        AEP, P, f_weibull = BEM_calculator.calc_AEP(A=9, k=1.9, 
                                                    v_out=-1)
        AEP_20, _ , _ = BEM_calculator.calc_AEP(A=9, k=1.9, 
                                                    v_out=20)
        
        BEM_calculator.plot_weibull()
    
#%% Task 6
    if Calc_sel ["T6"]:
        task_six_gen = BEM_calculator.calc_task_six(plot_graphs = True)
        
        c_max, theta_p_max6, phi_max = next(task_six_gen)
        c_max, theta_p_max6, phi_max = next(task_six_gen)
        phi_max = np.rad2deg(phi_max)<|MERGE_RESOLUTION|>--- conflicted
+++ resolved
@@ -1596,12 +1596,9 @@
                                   hline_label=r"$\theta_p=" + str(theta_p_max) 
                                               + r"\:\unit{\degree}$",
                                   vline=c_max, 
-<<<<<<< HEAD
                                   vline_label=r"$c=" + str(c_max) 
                                               + r"\:\unit{\m}$",
-=======
-                                  vline_label=r"$\lambda=" + str(c_max) + r"$",
->>>>>>> ab8184d7
+
                                   intersect_label=r"$C_{p,max}=" + 
                                                   str(round(max_item.item(),4)) 
                                                   + r"$")
